--- conflicted
+++ resolved
@@ -47,17 +47,10 @@
  *
  * 认证加密模式 (Authenticated Encryption with Associated Data modes):
  * - GCM: 伽罗瓦/计数器模式 - 提供加密和认证 (Galois/Counter Mode - provides encryption and authentication)
-<<<<<<< HEAD
- *
- * 未来计划模式 (Modes planned for future releases - not yet implemented):
- * - CCM: 计数器与CBC-MAC模式 (Counter with CBC-MAC)
- * - XTS: 可调密码本模式 (XEX-based tweaked-codebook mode for disk encryption)
-=======
  * - CCM: 计数器与CBC-MAC模式 - 提供加密和认证 (Counter with CBC-MAC - provides encryption and authentication) [计划中 Planned]
  *
  * 磁盘加密模式 (Disk encryption modes):
  * - XTS: 可调密码本模式 - 用于磁盘加密 (XEX-based tweaked-codebook mode - for disk encryption) [计划中 Planned]
->>>>>>> 5f6190d7
  */
 export const CipherMode = {
   ECB: 'ecb',
