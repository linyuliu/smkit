/**
 * SM2 类，提供面向对象的 API
 */

import {
  generateKeyPair as generateKeyPairFunc,
  getPublicKeyFromPrivateKey as getPublicKeyFromPrivateKeyFunc,
  encrypt as encryptFunc,
  decrypt as decryptFunc,
  sign as signFunc,
  verify as verifyFunc,
  keyExchange as keyExchangeFunc,
  type KeyPair,
  type SignOptions as FuncSignOptions,
  type VerifyOptions as FuncVerifyOptions,
  type SM2CurveParams,
  type SM2KeyExchangeResult,
} from './index';
import { SM2CipherMode, type SM2CipherModeType } from '../../types/constants';

/**
 * SM2 类，提供椭圆曲线密码学的面向对象 API
 */
export class SM2 {
  private publicKey?: string;
  private privateKey?: string;
  private curveParams?: SM2CurveParams;

  /**
   * 创建新的 SM2 实例
   * @param keyPair - 可选的密钥对（公钥和/或私钥）
   * @param curveParams - 可选的自定义椭圆曲线参数
   */
  constructor(keyPair?: Partial<KeyPair>, curveParams?: SM2CurveParams) {
    this.publicKey = keyPair?.publicKey;
    this.privateKey = keyPair?.privateKey;
    this.curveParams = curveParams;
  }

  /**
   * 生成新的密钥对
   * @param curveParams - 可选的自定义椭圆曲线参数
   * @returns 带有生成的密钥对的新 SM2 实例
   */
  static generateKeyPair(curveParams?: SM2CurveParams): SM2 {
    const keyPair = generateKeyPairFunc();
    return new SM2(keyPair, curveParams);
  }

  /**
   * 从私钥创建 SM2 实例
   * @param privateKey - 私钥（十六进制字符串）
   * @param curveParams - 可选的自定义椭圆曲线参数
   * @returns 新的 SM2 实例
   */
  static fromPrivateKey(privateKey: string, curveParams?: SM2CurveParams): SM2 {
    const publicKey = getPublicKeyFromPrivateKeyFunc(privateKey);
    return new SM2({ privateKey, publicKey }, curveParams);
  }

  /**
   * 从公钥创建 SM2 实例
   * @param publicKey - 公钥（十六进制字符串）
   * @param curveParams - 可选的自定义椭圆曲线参数
   * @returns 新的 SM2 实例
   */
  static fromPublicKey(publicKey: string, curveParams?: SM2CurveParams): SM2 {
    return new SM2({ publicKey }, curveParams);
  }

  /**
   * 获取公钥
   */
  getPublicKey(): string {
    if (!this.publicKey) {
      throw new Error('公钥未设置');
    }
    return this.publicKey;
  }

  /**
   * 获取私钥
   */
  getPrivateKey(): string {
    if (!this.privateKey) {
      throw new Error('私钥未设置');
    }
    return this.privateKey;
  }

  /**
   * 加密数据
   * @param data - 要加密的数据
   * @param mode - 密文模式（默认：C1C3C2）
   * @returns 加密后的数据（十六进制字符串）
   */
  encrypt(data: string | Uint8Array, mode: SM2CipherModeType = SM2CipherMode.C1C3C2): string {
    const publicKey = this.getPublicKey();
    return encryptFunc(publicKey, data, mode);
  }

  /**
   * 解密数据
   * @param encryptedData - 加密的数据（十六进制字符串）
   * @param mode - 密文模式（默认：C1C3C2）
   * @returns 解密后的数据（字符串）
   */
  decrypt(encryptedData: string, mode: SM2CipherModeType = SM2CipherMode.C1C3C2): string {
    const privateKey = this.getPrivateKey();
    return decryptFunc(privateKey, encryptedData, mode);
  }

  /**
   * 签名数据
   * @param data - 要签名的数据
   * @param options - 签名选项
   * @returns 签名（十六进制字符串）
   */
  sign(data: string | Uint8Array, options?: Omit<FuncSignOptions, 'curveParams'>): string {
    const privateKey = this.getPrivateKey();
    return signFunc(privateKey, data, { ...options, curveParams: this.curveParams });
  }

  /**
   * 验证签名
   * @param data - 原始数据
   * @param signature - 签名（十六进制字符串）
   * @param options - 验签选项
   * @returns 签名是否有效
   */
  verify(data: string | Uint8Array, signature: string, options?: Omit<FuncVerifyOptions, 'curveParams'>): boolean {
    const publicKey = this.getPublicKey();
    return verifyFunc(publicKey, data, signature, { ...options, curveParams: this.curveParams });
  }

  /**
   * 设置自定义曲线参数
   * @param curveParams - 自定义椭圆曲线参数
   */
  setCurveParams(curveParams: SM2CurveParams): void {
    this.curveParams = curveParams;
  }

  /**
   * 获取曲线参数
   */
  getCurveParams(): SM2CurveParams | undefined {
    return this.curveParams;
  }

  /**
   * 执行 SM2 密钥交换协议
   *
   * @param peerPublicKey - 对方公钥（十六进制字符串）
   * @param peerTempPublicKey - 对方临时公钥（十六进制字符串）
   * @param isInitiator - 是否为发起方
   * @param options - 可选参数
   * @returns 密钥交换结果
   *
   * @example
   * ```typescript
   * const sm2A = SM2.generateKeyPair();
   * const sm2B = SM2.generateKeyPair();
   *
   * // A 生成临时密钥
   * const resultA1 = sm2A.keyExchange(sm2B.getPublicKey(), '', true);
   *
   * // B 进行密钥交换
   * const resultB = sm2B.keyExchange(sm2A.getPublicKey(), resultA1.tempPublicKey, false);
   *
   * // A 完成密钥交换
   * const resultA2 = sm2A.keyExchange(sm2B.getPublicKey(), resultB.tempPublicKey, true);
<<<<<<< HEAD
   * 
   * // 此时 resultA2.sharedKey === resultB.sharedKey
=======
   *
   * // resultA2.sharedKey === resultB.sharedKey
>>>>>>> 5f6190d7
   * ```
   */
  keyExchange(
    peerPublicKey: string,
    peerTempPublicKey: string,
    isInitiator: boolean,
    options?: {
      userId?: string;
      peerUserId?: string;
      tempPrivateKey?: string;
      keyLength?: number;
    }
  ): SM2KeyExchangeResult {
    const privateKey = this.getPrivateKey();
    const publicKey = this.getPublicKey();

    return keyExchangeFunc({
      privateKey,
      publicKey,
      peerPublicKey,
      peerTempPublicKey,
      isInitiator,
      userId: options?.userId,
      peerUserId: options?.peerUserId,
      tempPrivateKey: options?.tempPrivateKey,
      keyLength: options?.keyLength,
    });
  }
}<|MERGE_RESOLUTION|>--- conflicted
+++ resolved
@@ -170,13 +170,8 @@
    *
    * // A 完成密钥交换
    * const resultA2 = sm2A.keyExchange(sm2B.getPublicKey(), resultB.tempPublicKey, true);
-<<<<<<< HEAD
    * 
    * // 此时 resultA2.sharedKey === resultB.sharedKey
-=======
-   *
-   * // resultA2.sharedKey === resultB.sharedKey
->>>>>>> 5f6190d7
    * ```
    */
   keyExchange(
