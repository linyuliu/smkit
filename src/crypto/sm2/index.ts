--- conflicted
+++ resolved
@@ -42,28 +42,16 @@
    * - C1C3C2: C1 || C3 || C2（默认，推荐）
    * - C1C2C3: C1 || C2 || C3
    *
-<<<<<<< HEAD
    * 默认：C1C3C2
-=======
-   * 默认: C1C3C2 (Default: C1C3C2)
->>>>>>> 5f6190d7
    */
   mode?: SM2CipherModeType;
 
   /**
-<<<<<<< HEAD
    * 输出格式
    * - hex：十六进制字符串（默认，保持向后兼容）
    * - base64：Base64 编码字符串
    *
    * 默认：hex
-=======
-   * 输出格式 (Output format)
-   * - hex: 十六进制字符串（默认，保持向后兼容）(Hex string, default for backward compatibility)
-   * - base64: Base64 编码字符串 (Base64 encoded string)
-   *
-   * 默认: hex (Default: hex)
->>>>>>> 5f6190d7
    */
   outputFormat?: OutputFormatType;
 }
@@ -78,19 +66,11 @@
 
   for (let i = 0; i < str.length; i++) {
     const c = str.charCodeAt(i);
-<<<<<<< HEAD
     // 检查是否为 0-9、a-f、A-F
     const isDigit = c >= 48 && c <= 57;  // 字符 0-9
     const isLowerHex = c >= 97 && c <= 102;  // 字符 a-f
     const isUpperHex = c >= 65 && c <= 70;  // 字符 A-F
     
-=======
-    // 检查是否为 0-9, a-f, A-F
-    const isDigit = c >= 48 && c <= 57;  // 0-9
-    const isLowerHex = c >= 97 && c <= 102;  // a-f
-    const isUpperHex = c >= 65 && c <= 70;  // A-F
-
->>>>>>> 5f6190d7
     if (!isDigit && !isLowerHex && !isUpperHex) {
       return false;
     }
