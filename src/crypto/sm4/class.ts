--- conflicted
+++ resolved
@@ -7,22 +7,6 @@
 import { CipherMode, PaddingMode, type CipherModeType, type PaddingModeType } from '../../types/constants';
 
 /**
-<<<<<<< HEAD
- * SM4 分组密码的面向对象封装
- *
- * 支持的加密模式：
- * - ECB：电码本模式（Electronic Codebook）
- * - CBC：分组链接模式（Cipher Block Chaining）
- * - CTR：计数器模式（Counter Mode）
- * - CFB：密文反馈模式（Cipher Feedback）
- * - OFB：输出反馈模式（Output Feedback）
- * - GCM：伽罗瓦/计数器模式（Galois/Counter Mode，认证加密）
- *
- * 支持的填充模式：
- * - PKCS7：PKCS#7 填充
- * - NONE：无填充
- * - ZERO：零填充
-=======
  * SM4 class providing object-oriented API for block cipher operations
  * SM4 类，提供面向对象的分组密码操作API
  *
@@ -38,7 +22,6 @@
  * - PKCS7: PKCS#7 填充 (PKCS#7 padding)
  * - NONE: 无填充 (No padding)
  * - ZERO: 零填充 (Zero padding)
->>>>>>> 5f6190d7
  */
 export class SM4 {
   private key: string;
@@ -49,13 +32,6 @@
   /**
    * 创建新的 SM4 实例
    *
-<<<<<<< HEAD
-   * @param key - 加密密钥，十六进制字符串（32 个字符 = 16 字节）
-   * @param options - 加密选项
-   * @param options.mode - 加密模式（默认：ECB）
-   * @param options.padding - 填充模式（默认：PKCS7）
-   * @param options.iv - 初始化向量（CBC/CTR/CFB/OFB/GCM 模式必需）
-=======
    * @param key - Encryption key as hex string (32 hex chars = 16 bytes)
    *              加密密钥，十六进制字符串（32个字符 = 16字节）
    * @param options - Cipher options
@@ -66,7 +42,6 @@
    *                          填充模式（默认：PKCS7）
    * @param options.iv - Initialization vector (required for CBC/CTR/CFB/OFB/GCM)
    *                     初始化向量（CBC/CTR/CFB/OFB/GCM模式需要）
->>>>>>> 5f6190d7
    */
   constructor(key: string, options?: {
     mode?: CipherModeType;
@@ -112,12 +87,8 @@
   /**
    * 设置填充模式
    *
-<<<<<<< HEAD
-   * @param padding - 填充模式（PKCS7、NONE 或 ZERO）
-=======
    * @param padding - Padding mode (PKCS7, NONE, or ZERO)
    *                  填充模式（PKCS7、NONE 或 ZERO）
->>>>>>> 5f6190d7
    */
   setPadding(padding: PaddingModeType): void {
     this.padding = padding;
