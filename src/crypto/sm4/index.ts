/**
 * SM4 分组密码算法实现
 *
 * 参考标准：
 * - GM/T 0002-2012: SM4 分组密码算法
 * - 官方网站：http://www.oscca.gov.cn/
 *
 * SM4 是中国国家密码管理局发布的分组密码算法，用于对称加密，
 * 主要用于商用密码应用中的数据加密。
 *
 * 算法特点：
 * - 分组长度：128 位（16 字节）
 * - 密钥长度：128 位（16 字节）
 * - 轮数：32 轮
 * - 支持多种工作模式：ECB、CBC、CTR、CFB、OFB、GCM
 */

import {
  normalizeInput,
  bytesToHex,
  bytesToBase64,
  hexToBytes,
  base64ToBytes,
  xor,
  bytes4ToUint32BE,
  uint32ToBytes4BE,
  isHexString
} from '../../core/utils';
import { PaddingMode, CipherMode, OutputFormat, type PaddingModeType, type CipherModeType, type OutputFormatType } from '../../types/constants';

// SM4 S盒（置换盒）- 用于非线性变换
const SBOX: number[] = [
  0xd6, 0x90, 0xe9, 0xfe, 0xcc, 0xe1, 0x3d, 0xb7, 0x16, 0xb6, 0x14, 0xc2, 0x28, 0xfb, 0x2c, 0x05,
  0x2b, 0x67, 0x9a, 0x76, 0x2a, 0xbe, 0x04, 0xc3, 0xaa, 0x44, 0x13, 0x26, 0x49, 0x86, 0x06, 0x99,
  0x9c, 0x42, 0x50, 0xf4, 0x91, 0xef, 0x98, 0x7a, 0x33, 0x54, 0x0b, 0x43, 0xed, 0xcf, 0xac, 0x62,
  0xe4, 0xb3, 0x1c, 0xa9, 0xc9, 0x08, 0xe8, 0x95, 0x80, 0xdf, 0x94, 0xfa, 0x75, 0x8f, 0x3f, 0xa6,
  0x47, 0x07, 0xa7, 0xfc, 0xf3, 0x73, 0x17, 0xba, 0x83, 0x59, 0x3c, 0x19, 0xe6, 0x85, 0x4f, 0xa8,
  0x68, 0x6b, 0x81, 0xb2, 0x71, 0x64, 0xda, 0x8b, 0xf8, 0xeb, 0x0f, 0x4b, 0x70, 0x56, 0x9d, 0x35,
  0x1e, 0x24, 0x0e, 0x5e, 0x63, 0x58, 0xd1, 0xa2, 0x25, 0x22, 0x7c, 0x3b, 0x01, 0x21, 0x78, 0x87,
  0xd4, 0x00, 0x46, 0x57, 0x9f, 0xd3, 0x27, 0x52, 0x4c, 0x36, 0x02, 0xe7, 0xa0, 0xc4, 0xc8, 0x9e,
  0xea, 0xbf, 0x8a, 0xd2, 0x40, 0xc7, 0x38, 0xb5, 0xa3, 0xf7, 0xf2, 0xce, 0xf9, 0x61, 0x15, 0xa1,
  0xe0, 0xae, 0x5d, 0xa4, 0x9b, 0x34, 0x1a, 0x55, 0xad, 0x93, 0x32, 0x30, 0xf5, 0x8c, 0xb1, 0xe3,
  0x1d, 0xf6, 0xe2, 0x2e, 0x82, 0x66, 0xca, 0x60, 0xc0, 0x29, 0x23, 0xab, 0x0d, 0x53, 0x4e, 0x6f,
  0xd5, 0xdb, 0x37, 0x45, 0xde, 0xfd, 0x8e, 0x2f, 0x03, 0xff, 0x6a, 0x72, 0x6d, 0x6c, 0x5b, 0x51,
  0x8d, 0x1b, 0xaf, 0x92, 0xbb, 0xdd, 0xbc, 0x7f, 0x11, 0xd9, 0x5c, 0x41, 0x1f, 0x10, 0x5a, 0xd8,
  0x0a, 0xc1, 0x31, 0x88, 0xa5, 0xcd, 0x7b, 0xbd, 0x2d, 0x74, 0xd0, 0x12, 0xb8, 0xe5, 0xb4, 0xb0,
  0x89, 0x69, 0x97, 0x4a, 0x0c, 0x96, 0x77, 0x7e, 0x65, 0xb9, 0xf1, 0x09, 0xc5, 0x6e, 0xc6, 0x84,
  0x18, 0xf0, 0x7d, 0xec, 0x3a, 0xdc, 0x4d, 0x20, 0x79, 0xee, 0x5f, 0x3e, 0xd7, 0xcb, 0x39, 0x48,
];

// 系统参数 FK
const FK: number[] = [0xa3b1bac6, 0x56aa3350, 0x677d9197, 0xb27022dc];

// 固定参数 CK - 用于密钥扩展
const CK: number[] = [];
for (let i = 0; i < 32; i++) {
  CK[i] =
    ((4 * i + 0) << 24) |
    ((4 * i + 1) << 16) |
    ((4 * i + 2) << 8) |
    (4 * i + 3);
}

/**
 * 循环左移
 */
function rotl(value: number, shift: number): number {
  return ((value << shift) | (value >>> (32 - shift))) >>> 0;
}

/**
 * GCM 模式下的伽罗瓦域乘法（GF(2^128)）
 */
function ghash(h: Uint8Array, data: Uint8Array): Uint8Array {
  const result = new Uint8Array(16);

<<<<<<< HEAD
  // 逐块处理每 16 字节的数据
  for (let i = 0; i < data.length; i += 16) {
    const block = data.slice(i, i + 16);

    // 与上一轮结果按位异或
=======
  // Process data in 16-byte blocks
  for (let i = 0; i < data.length; i += 16) {
    const block = data.slice(i, i + 16);

    // XOR with previous result
>>>>>>> 5f6190d7
    for (let j = 0; j < 16 && j < block.length; j++) {
      result[j] ^= block[j];
    }

<<<<<<< HEAD
    // 伽罗瓦域乘法
=======
    // Galois field multiplication
>>>>>>> 5f6190d7
    result.set(gfMul(result, h));
  }

  return result;
}

/**
 * 伽罗瓦域乘法（用于 GCM 模式）
 */
function gfMul(x: Uint8Array, y: Uint8Array): Uint8Array {
  const result = new Uint8Array(16);
  const v = new Uint8Array(y);

  for (let i = 0; i < 16; i++) {
    for (let j = 0; j < 8; j++) {
      if (x[i] & (1 << (7 - j))) {
        for (let k = 0; k < 16; k++) {
          result[k] ^= v[k];
        }
      }

<<<<<<< HEAD
      // 判断最低位是否为 1
      const lsb = v[15] & 1;

      // v 向右移 1 位
=======
      // Check if LSB is 1
      const lsb = v[15] & 1;

      // Right shift v by 1 bit
>>>>>>> 5f6190d7
      for (let k = 15; k > 0; k--) {
        v[k] = (v[k] >> 1) | ((v[k - 1] & 1) << 7);
      }
      v[0] >>= 1;

<<<<<<< HEAD
      // 若最低位为 1，则与常量 R 异或
=======
      // If LSB was 1, XOR with R
>>>>>>> 5f6190d7
      if (lsb) {
        v[0] ^= 0xe1;
      }
    }
  }

  return result;
}

/**
 * GCM 模式的计数器递增（最右侧 32 位计数器）
 */
function incrementGCMCounter(counter: Uint8Array): void {
  // 按大端方式递增最右侧的 32 位计数器
  for (let i = 15; i >= 12; i--) {
    if (++counter[i] !== 0) break;
  }
}

/**
 * 非线性变换 τ - 使用 S盒进行字节替换
 */
function tau(a: number): number {
  return (
    (SBOX[(a >>> 24) & 0xff] << 24) |
    (SBOX[(a >>> 16) & 0xff] << 16) |
    (SBOX[(a >>> 8) & 0xff] << 8) |
    SBOX[a & 0xff]
  ) >>> 0;
}

/**
 * 线性变换 L - 用于加密变换
 */
function l(b: number): number {
  return (b ^ rotl(b, 2) ^ rotl(b, 10) ^ rotl(b, 18) ^ rotl(b, 24)) >>> 0;
}

/**
 * 线性变换 L' - 用于密钥扩展
 */
function lPrime(b: number): number {
  return (b ^ rotl(b, 13) ^ rotl(b, 23)) >>> 0;
}

/**
 * 合成置换 T - 加密轮函数
 */
function t(a: number): number {
  return l(tau(a));
}

/**
 * 合成置换 T' - 密钥扩展函数
 */
function tPrime(a: number): number {
  return lPrime(tau(a));
}

/**
 * 密钥扩展 - 从主密钥生成轮密钥
 */
function expandKey(key: Uint8Array): number[] {
  const mk: number[] = [];
  for (let i = 0; i < 4; i++) {
    mk[i] = bytes4ToUint32BE(key, i * 4);
  }

  const k: number[] = new Array(36);
  k[0] = (mk[0] ^ FK[0]) >>> 0;
  k[1] = (mk[1] ^ FK[1]) >>> 0;
  k[2] = (mk[2] ^ FK[2]) >>> 0;
  k[3] = (mk[3] ^ FK[3]) >>> 0;

  const rk: number[] = new Array(32);
  for (let i = 0; i < 32; i++) {
    k[i + 4] = (k[i] ^ tPrime(k[i + 1] ^ k[i + 2] ^ k[i + 3] ^ CK[i])) >>> 0;
    rk[i] = k[i + 4];
  }

  return rk;
}

/**
 * 加密单个数据块（128 位）
 */
function encryptBlock(input: Uint8Array, roundKeys: number[]): Uint8Array {
  const x: number[] = [];
  for (let i = 0; i < 4; i++) {
    x[i] = bytes4ToUint32BE(input, i * 4);
  }

  for (let i = 0; i < 32; i++) {
    x[i + 4] = (x[i] ^ t(x[i + 1] ^ x[i + 2] ^ x[i + 3] ^ roundKeys[i])) >>> 0;
  }

  const output = new Uint8Array(16);
  for (let i = 0; i < 4; i++) {
    const bytes = uint32ToBytes4BE(x[35 - i]);
    output.set(bytes, i * 4);
  }

  return output;
}

/**
 * 解密单个数据块（128 位）
 */
function decryptBlock(input: Uint8Array, roundKeys: number[]): Uint8Array {
  const reversedKeys = roundKeys.slice().reverse();
  return encryptBlock(input, reversedKeys);
}

/**
<<<<<<< HEAD
 * PKCS#7 填充，填充值等于填充字节数
 *
 * @param data - 要填充的数据
 * @param blockSize - 块大小，通常为 16 字节
 * @returns 填充后的数据
=======
 * PKCS7 填充
 * PKCS#7 padding - 填充值等于填充字节数
 * Padding value equals the number of padding bytes added
 *
 * @param data - 要填充的数据 (Data to pad)
 * @param blockSize - 块大小，通常为16字节 (Block size, typically 16 bytes)
 * @returns 填充后的数据 (Padded data)
>>>>>>> 5f6190d7
 */
function pkcs7Pad(data: Uint8Array, blockSize: number): Uint8Array {
  const padding = blockSize - (data.length % blockSize);
  const padded = new Uint8Array(data.length + padding);
  padded.set(data);
  for (let i = data.length; i < padded.length; i++) {
    padded[i] = padding;
  }
  return padded;
}

/**
<<<<<<< HEAD
 * 去除 PKCS#7 填充
 *
 * @param data - 要去除填充的数据
 * @returns 去除填充后的数据
=======
 * 去除 PKCS7 填充
 * Remove PKCS#7 padding
 *
 * @param data - 要去除填充的数据 (Data to unpad)
 * @returns 去除填充后的数据 (Unpadded data)
>>>>>>> 5f6190d7
 */
function pkcs7Unpad(data: Uint8Array): Uint8Array {
  const padding = data[data.length - 1];
  if (padding < 1 || padding > 16) {
    throw new Error('Invalid padding');
  }
  for (let i = data.length - padding; i < data.length; i++) {
    if (data[i] !== padding) {
      throw new Error('Invalid padding');
    }
  }
  return data.slice(0, data.length - padding);
}

/**
<<<<<<< HEAD
 * 零填充，将数据补齐到块大小的倍数
 *
 * @param data - 要填充的数据
 * @param blockSize - 块大小，通常为 16 字节
 * @returns 填充后的数据
=======
 * 零填充
 * Zero padding - 用零字节填充到块大小的倍数
 * Pad with zero bytes to multiple of block size
 *
 * @param data - 要填充的数据 (Data to pad)
 * @param blockSize - 块大小，通常为16字节 (Block size, typically 16 bytes)
 * @returns 填充后的数据 (Padded data)
>>>>>>> 5f6190d7
 */
function zeroPad(data: Uint8Array, blockSize: number): Uint8Array {
  const padding = blockSize - (data.length % blockSize);
  if (padding === blockSize) {
    // 已经满足块大小，无需填充
    return data;
  }
  const padded = new Uint8Array(data.length + padding);
  padded.set(data);
  // 剩余字节默认为 0，无需额外赋值
  return padded;
}

/**
<<<<<<< HEAD
 * 去除零填充（移除尾部的零字节）
 *
 * @param data - 要去除填充的数据
 * @returns 去除填充后的数据
=======
 * 去除零填充
 * Remove zero padding - 移除尾部的零字节
 * Remove trailing zero bytes
 *
 * @param data - 要去除填充的数据 (Data to unpad)
 * @returns 去除填充后的数据 (Unpadded data)
>>>>>>> 5f6190d7
 */
function zeroUnpad(data: Uint8Array): Uint8Array {
  let length = data.length;
  // 从尾部寻找第一个非零字节
  while (length > 0 && data[length - 1] === 0) {
    length--;
  }
  return data.slice(0, length);
}

/**
 * SM4 加密选项
 */
export interface SM4Options {
  /**
<<<<<<< HEAD
   * 加密模式
   * - ECB：电码本模式，不需要 IV
   * - CBC：分组链接模式，需要 IV
   * - CTR：计数器模式，需要 IV，无需填充
   * - CFB：密文反馈模式，需要 IV，无需填充
   * - OFB：输出反馈模式，需要 IV，无需填充
   * - GCM：伽罗瓦/计数器模式，需要 IV，无需填充，且提供认证能力
   *
   * 默认：ECB
=======
   * 加密模式 (Cipher mode)
   * - ECB: 电码本模式，不需要IV (Electronic Codebook, no IV required)
   * - CBC: 分组链接模式，需要IV (Cipher Block Chaining, IV required)
   * - CTR: 计数器模式，需要IV，无需填充 (Counter mode, IV required, no padding)
   * - CFB: 密文反馈模式，需要IV，无需填充 (Cipher Feedback, IV required, no padding)
   * - OFB: 输出反馈模式，需要IV，无需填充 (Output Feedback, IV required, no padding)
   * - GCM: 伽罗瓦/计数器模式，需要IV，无需填充，提供认证 (Galois/Counter Mode, IV required, no padding, provides authentication)
   *
   * 默认: ECB (Default: ECB)
>>>>>>> 5f6190d7
   */
  mode?: CipherModeType;

  /**
<<<<<<< HEAD
   * 填充模式
   * - PKCS7：PKCS#7 填充，填充值即填充字节数（Java 环境常称为 PKCS5）
   * - NONE：无填充，数据长度必须是块大小的整数倍
   * - ZERO：零填充，使用字节 0x00 补齐
   *
   * 注意：流模式（CTR/CFB/OFB/GCM）不进行填充
   *
   * 默认：PKCS7
=======
   * 填充模式 (Padding mode)
   * - PKCS7: PKCS#7 填充，填充值为填充字节数 (PKCS#7 padding, padding value equals padding length)
   *   注意：JavaScript 中的 PKCS7 等同于 Java 中的 PKCS5（PKCS5 是 PKCS7 针对 8 字节块的特例）
   *   Note: PKCS7 in JavaScript is equivalent to PKCS5 in Java (PKCS5 is PKCS7 for 8-byte blocks)
   * - NONE: 无填充，数据长度必须是块大小倍数 (No padding, data length must be multiple of block size)
   * - ZERO: 零填充，用零字节填充 (Zero padding, pad with zero bytes)
   *
   * 注意：流密码模式（CTR/CFB/OFB/GCM）不使用填充
   * Note: Stream cipher modes (CTR/CFB/OFB/GCM) don't use padding
   *
   * 默认: PKCS7 (Default: PKCS7)
>>>>>>> 5f6190d7
   */
  padding?: PaddingModeType;

  /**
   * 初始化向量
   * - CBC/CTR/CFB/OFB：16 字节（32 个十六进制字符）
   * - GCM：12 字节（24 个十六进制字符）
   * - ECB：不需要 IV
   */
  iv?: string;

  /**
   * GCM 模式的附加认证数据，可使用字符串或 Uint8Array
   */
  aad?: string | Uint8Array;

  /**
   * GCM 模式的认证标签长度，范围 12-16 字节，默认 16 字节
   */
  tagLength?: number;

  /**
<<<<<<< HEAD
   * 输出格式
   * - hex：十六进制字符串（默认值，向后兼容）
   * - base64：Base64 编码字符串
   *
   * 默认：hex
=======
   * 输出格式 (Output format)
   * - hex: 十六进制字符串（默认，保持向后兼容）(Hex string, default for backward compatibility)
   * - base64: Base64 编码字符串 (Base64 encoded string)
   *
   * 默认: hex (Default: hex)
>>>>>>> 5f6190d7
   */
  outputFormat?: OutputFormatType;
}

/**
 * SM4 GCM 模式的加密结果
 */
export interface SM4GCMResult {
  /**
   * 密文（十六进制字符串）
   */
  ciphertext: string;

  /**
   * 认证标签（十六进制字符串）
   */
  tag: string;
}

/**
<<<<<<< HEAD
 * 使用 SM4 执行对称加密
 *
 * 支持的模式：
 * - ECB：电码本模式（不推荐用于生产）
 * - CBC：分组链接模式，需要 IV
 * - CTR：计数器模式，视作流模式，需要 IV
 * - CFB：密文反馈模式，流模式，需要 IV
 * - OFB：输出反馈模式，流模式，需要 IV
 * - GCM：伽罗瓦/计数器模式，提供认证能力，需要 IV
 *
 * 支持的填充模式：
 * - PKCS7：默认填充方案
 * - NONE：无填充，数据长度必须是 16 字节的整数倍
 * - ZERO：零填充
 *
 * @param key - 加密密钥（32 个十六进制字符 = 16 字节）
 * @param data - 待加密的数据（字符串或 Uint8Array）
 * @param options - 加密选项（模式、填充、IV 等）
 * @returns 小写十六进制字符串；在 GCM 模式下返回包含密文与标签的对象
=======
 * 使用 SM4 加密数据
 * Encrypt data using SM4 block cipher
 *
 * 支持的模式 (Supported modes):
 * - ECB: 电码本模式 (Electronic Codebook) - 不推荐用于生产环境 (Not recommended for production)
 * - CBC: 分组链接模式 (Cipher Block Chaining) - 需要IV (Requires IV)
 * - CTR: 计数器模式 (Counter mode) - 流密码模式，需要IV (Stream mode, requires IV)
 * - CFB: 密文反馈模式 (Cipher Feedback) - 流密码模式，需要IV (Stream mode, requires IV)
 * - OFB: 输出反馈模式 (Output Feedback) - 流密码模式，需要IV (Stream mode, requires IV)
 * - GCM: 伽罗瓦/计数器模式 (Galois/Counter Mode) - 认证加密，需要IV (AEAD mode, requires IV)
 *
 * 支持的填充模式 (Supported padding modes):
 * - PKCS7: PKCS#7 填充 (PKCS#7 padding) - 默认 (Default)
 * - NONE: 无填充 (No padding) - 数据长度必须是16字节的倍数 (Data length must be multiple of 16 bytes)
 * - ZERO: 零填充 (Zero padding) - 用零字节填充 (Pad with zero bytes)
 *
 * @param key - 加密密钥（十六进制字符串，32 个字符 = 16 字节）
 *              Encryption key (hex string, 32 chars = 16 bytes)
 * @param data - 要加密的数据（字符串或 Uint8Array）
 *               Data to encrypt (string or Uint8Array)
 * @param options - 加密选项（模式、填充、IV）
 *                  Encryption options (mode, padding, IV)
 * @returns 小写十六进制字符串形式的加密数据，或GCM模式下返回包含密文和标签的对象
 *          Encrypted data as lowercase hex string, or object with ciphertext and tag for GCM mode
>>>>>>> 5f6190d7
 *
 * @example
 * // ECB 模式
 * const encrypted = encrypt(key, 'Hello', { mode: CipherMode.ECB, padding: PaddingMode.PKCS7 });
 *
 * @example
 * // GCM 模式（包含认证标签）
 * const result = encrypt(key, 'Secret', { mode: CipherMode.GCM, iv: '000000000000000000000000', aad: 'metadata' });
 * console.log(result.ciphertext, result.tag);
 */
export function encrypt(
  key: string,
  data: string | Uint8Array,
  options?: SM4Options
): string | SM4GCMResult {
  const mode = (options?.mode || CipherMode.ECB).toLowerCase();
  const padding = (options?.padding || PaddingMode.PKCS7).toLowerCase();

  const keyBytes = hexToBytes(key);
  if (keyBytes.length !== 16) {
    throw new Error('SM4 key must be 16 bytes (32 hex characters)');
  }

  let dataBytes = normalizeInput(data);
<<<<<<< HEAD
  
  // 流密码模式（CTR、CFB、OFB、GCM）无需填充
  const isStreamMode = mode === 'ctr' || mode === 'cfb' || mode === 'ofb' || mode === 'gcm';
  
  // 应用填充
=======

  // Stream cipher modes (CTR, CFB, OFB, GCM) don't require padding
  // 流密码模式（CTR、CFB、OFB、GCM）不需要填充
  const isStreamMode = mode === 'ctr' || mode === 'cfb' || mode === 'ofb' || mode === 'gcm';

  // 应用填充 (Apply padding)
>>>>>>> 5f6190d7
  if (!isStreamMode) {
    if (padding === 'pkcs7') {
      // PKCS#7 填充
      dataBytes = pkcs7Pad(dataBytes, 16);
    } else if (padding === 'zero') {
      // 零填充
      dataBytes = zeroPad(dataBytes, 16);
    } else if (padding === 'none') {
      // 无填充，数据长度必须是16字节的倍数
      if (dataBytes.length % 16 !== 0) {
        throw new Error('Data length must be multiple of 16 bytes when padding is None');
      }
    } else {
      throw new Error(`Unsupported padding mode: ${padding}`);
    }
  }

  const roundKeys = expandKey(keyBytes);
  const result = new Uint8Array(dataBytes.length);

  if (mode === 'ecb') {
    for (let i = 0; i < dataBytes.length; i += 16) {
      const block = dataBytes.slice(i, i + 16);
      const encrypted = encryptBlock(block, roundKeys);
      result.set(encrypted, i);
    }
  } else if (mode === 'cbc') {
    if (!options?.iv) {
      throw new Error('IV is required for CBC mode');
    }
    let ivBytes = hexToBytes(options.iv);
    if (ivBytes.length !== 16) {
      throw new Error('IV must be 16 bytes (32 hex characters)');
    }

    for (let i = 0; i < dataBytes.length; i += 16) {
      const block = dataBytes.slice(i, i + 16);
      const xored = xor(block, ivBytes);
      const encrypted = encryptBlock(xored, roundKeys);
      result.set(encrypted, i);
      ivBytes = encrypted;
    }
  } else if (mode === 'ctr') {
    if (!options?.iv) {
      throw new Error('IV (nonce/counter) is required for CTR mode');
    }
    const counter = hexToBytes(options.iv);
    if (counter.length !== 16) {
      throw new Error('IV must be 16 bytes (32 hex characters)');
    }

    const counterBlock = new Uint8Array(counter);
    for (let i = 0; i < dataBytes.length; i += 16) {
      const keystream = encryptBlock(counterBlock, roundKeys);
      const blockSize = Math.min(16, dataBytes.length - i);
      for (let j = 0; j < blockSize; j++) {
        result[i + j] = dataBytes[i + j] ^ keystream[j];
      }
      // 按大端序递增计数器
      for (let j = 15; j >= 0; j--) {
        if (++counterBlock[j] !== 0) break;
      }
    }
  } else if (mode === 'cfb') {
    if (!options?.iv) {
      throw new Error('IV is required for CFB mode');
    }
    let shift = hexToBytes(options.iv);
    if (shift.length !== 16) {
      throw new Error('IV must be 16 bytes (32 hex characters)');
    }

    for (let i = 0; i < dataBytes.length; i += 16) {
      const keystream = encryptBlock(shift, roundKeys);
      const blockSize = Math.min(16, dataBytes.length - i);
      const cipherBlock = new Uint8Array(16);
      for (let j = 0; j < blockSize; j++) {
        cipherBlock[j] = dataBytes[i + j] ^ keystream[j];
        result[i + j] = cipherBlock[j];
      }
      shift = cipherBlock;
    }
  } else if (mode === 'ofb') {
    if (!options?.iv) {
      throw new Error('IV is required for OFB mode');
    }
    let shift = hexToBytes(options.iv);
    if (shift.length !== 16) {
      throw new Error('IV must be 16 bytes (32 hex characters)');
    }

    for (let i = 0; i < dataBytes.length; i += 16) {
      shift = encryptBlock(shift, roundKeys);
      const blockSize = Math.min(16, dataBytes.length - i);
      for (let j = 0; j < blockSize; j++) {
        result[i + j] = dataBytes[i + j] ^ shift[j];
      }
    }
  } else if (mode === 'gcm') {
    // GCM 模式：带认证的伽罗瓦/计数器加密
    if (!options?.iv) {
      throw new Error('IV is required for GCM mode');
    }
    const ivBytes = hexToBytes(options.iv);
    if (ivBytes.length !== 12) {
      throw new Error('IV must be 12 bytes (24 hex characters) for GCM mode');
    }

    const tagLength = options.tagLength || 16; // 默认生成 128 位标签
    if (tagLength < 12 || tagLength > 16) {
      throw new Error('Tag length must be between 12 and 16 bytes');
    }

    // 计算 H = E(K, 0^128)
    const h = encryptBlock(new Uint8Array(16), roundKeys);

    // 构造初始计数器块：IV || 0^31 || 1
    const j0 = new Uint8Array(16);
    j0.set(ivBytes, 0);
    j0[15] = 1;

    // 对初始计数器加密得到预计数块
    const preCounterBlock = encryptBlock(j0, roundKeys);

    // 为 CTR 加密准备计数器
    const counterBlock = new Uint8Array(j0);
    incrementGCMCounter(counterBlock);

    // 使用 CTR 模式加密明文
    for (let i = 0; i < dataBytes.length; i += 16) {
      const keystream = encryptBlock(counterBlock, roundKeys);
      const blockSize = Math.min(16, dataBytes.length - i);
      for (let j = 0; j < blockSize; j++) {
        result[i + j] = dataBytes[i + j] ^ keystream[j];
      }
      incrementGCMCounter(counterBlock);
    }

    // 处理附加认证数据（AAD）
    let aadBytes: Uint8Array = new Uint8Array(0);
    if (options.aad) {
      aadBytes = typeof options.aad === 'string' ? normalizeInput(options.aad) : new Uint8Array(options.aad);
    }

    // 将 AAD 和密文补齐到 16 字节供 GHASH 使用
    const aadLen = aadBytes.length;
    const cLen = result.length;
    const aadPadded = new Uint8Array(Math.ceil(aadLen / 16) * 16);
    aadPadded.set(aadBytes);
    const cPadded = new Uint8Array(Math.ceil(cLen / 16) * 16);
    cPadded.set(result);

    // 构造 GHASH 输入：AAD || C || len(AAD) || len(C)
    const ghashData = new Uint8Array(aadPadded.length + cPadded.length + 16);
    ghashData.set(aadPadded, 0);
    ghashData.set(cPadded, aadPadded.length);
<<<<<<< HEAD
    
    // 追加比特长度（64 位大端）
=======

    // Append lengths in bits (64-bit big-endian)
>>>>>>> 5f6190d7
    const view = new DataView(ghashData.buffer, ghashData.byteOffset, ghashData.byteLength);
    view.setUint32(ghashData.length - 16, Math.floor((aadLen * 8) / 0x100000000), false);
    view.setUint32(ghashData.length - 12, (aadLen * 8) >>> 0, false);
    view.setUint32(ghashData.length - 8, Math.floor((cLen * 8) / 0x100000000), false);
    view.setUint32(ghashData.length - 4, (cLen * 8) >>> 0, false);

    // 计算 GHASH
    const ghashResult = ghash(h, ghashData);

    // 计算认证标签：GHASH(H, A, C) ⊕ E(K, J0)
    const tag = new Uint8Array(tagLength);
    for (let i = 0; i < tagLength; i++) {
      tag[i] = ghashResult[i] ^ preCounterBlock[i];
    }

    const outputFormat = options?.outputFormat || OutputFormat.HEX;
    return {
      ciphertext: outputFormat === OutputFormat.BASE64 ? bytesToBase64(result) : bytesToHex(result),
      tag: outputFormat === OutputFormat.BASE64 ? bytesToBase64(tag) : bytesToHex(tag)
    };
  } else {
    throw new Error(`Unsupported cipher mode: ${mode}`);
  }

  const outputFormat = options?.outputFormat || OutputFormat.HEX;
  return outputFormat === OutputFormat.BASE64 ? bytesToBase64(result) : bytesToHex(result);
}

/**
 * 使用 SM4 解密数据
 * Decrypt data using SM4 block cipher
 *
 * 支持的模式 (Supported modes):
 * - ECB: 电码本模式 (Electronic Codebook)
 * - CBC: 分组链接模式 (Cipher Block Chaining) - 需要IV (Requires IV)
 * - CTR: 计数器模式 (Counter mode) - 流密码模式，需要IV (Stream mode, requires IV)
 * - CFB: 密文反馈模式 (Cipher Feedback) - 流密码模式，需要IV (Stream mode, requires IV)
 * - OFB: 输出反馈模式 (Output Feedback) - 流密码模式，需要IV (Stream mode, requires IV)
 * - GCM: 伽罗瓦/计数器模式 (Galois/Counter Mode) - 认证加密，需要IV和tag (AEAD mode, requires IV and tag)
 *
 * 支持的填充模式 (Supported padding modes):
 * - PKCS7: PKCS#7 填充 (PKCS#7 padding) - 默认 (Default)
 * - NONE: 无填充 (No padding)
 * - ZERO: 零填充 (Zero padding)
 *
 * @param key - 解密密钥（十六进制字符串，32 个字符 = 16 字节）
 *              Decryption key (hex string, 32 chars = 16 bytes)
 * @param encryptedData - 加密的数据（十六进制字符串或GCM结果对象）
 *                        Encrypted data (hex string or GCM result object)
 * @param options - 解密选项（模式、填充、IV、tag用于GCM）
 *                  Decryption options (mode, padding, IV, tag for GCM)
 * @returns 解密后的数据（UTF-8 字符串）
 *          Decrypted data (UTF-8 string)
 *
 * @example
 * // ECB 模式
 * const decrypted = decrypt(key, encrypted, { mode: CipherMode.ECB, padding: PaddingMode.PKCS7 });
 *
 * @example
 * // GCM 模式（校验认证标签）
 * const decrypted = decrypt(key, result, { mode: CipherMode.GCM, iv: '000000000000000000000000', aad: 'metadata' });
 */
export function decrypt(
  key: string,
  encryptedData: string | SM4GCMResult,
  options?: SM4Options & { tag?: string }
): string {
  const mode = (options?.mode || CipherMode.ECB).toLowerCase();
  const padding = (options?.padding || PaddingMode.PKCS7).toLowerCase();

  const keyBytes = hexToBytes(key);
  if (keyBytes.length !== 16) {
    throw new Error('SM4 key must be 16 bytes (32 hex characters)');
  }

  // 自动检测输入格式（hex 或 base64）
  const detectFormat = (str: string): 'hex' | 'base64' => {
    return isHexString(str) ? 'hex' : 'base64';
  };

  const decodeInput = (str: string): Uint8Array => {
    const format = detectFormat(str);
    return format === 'base64' ? base64ToBytes(str) : hexToBytes(str);
  };

  // 处理带有认证标签的 GCM 密文
  let ciphertextStr: string;
  let authTag: Uint8Array | undefined;

  if (mode === 'gcm') {
    if (typeof encryptedData === 'object' && 'ciphertext' in encryptedData) {
      ciphertextStr = encryptedData.ciphertext;
      authTag = decodeInput(encryptedData.tag);
    } else if (typeof encryptedData === 'string' && options?.tag) {
      ciphertextStr = encryptedData;
      authTag = decodeInput(options.tag);
    } else {
      throw new Error('GCM mode requires authentication tag');
    }
  } else {
    ciphertextStr = typeof encryptedData === 'string' ? encryptedData : encryptedData.ciphertext;
  }

  const dataBytes = decodeInput(ciphertextStr);
<<<<<<< HEAD
  
  // 流模式下的数据长度不必是块大小的整数倍
=======

  // Stream cipher modes don't require data to be a multiple of block size
>>>>>>> 5f6190d7
  const isStreamMode = mode === 'ctr' || mode === 'cfb' || mode === 'ofb' || mode === 'gcm';
  if (!isStreamMode && dataBytes.length % 16 !== 0) {
    throw new Error('Encrypted data length must be multiple of 16 bytes');
  }

  const roundKeys = expandKey(keyBytes);
  const result = new Uint8Array(dataBytes.length);

  if (mode === 'ecb') {
    for (let i = 0; i < dataBytes.length; i += 16) {
      const block = dataBytes.slice(i, i + 16);
      const decrypted = decryptBlock(block, roundKeys);
      result.set(decrypted, i);
    }
  } else if (mode === 'cbc') {
    if (!options?.iv) {
      throw new Error('IV is required for CBC mode');
    }
    let ivBytes = hexToBytes(options.iv);
    if (ivBytes.length !== 16) {
      throw new Error('IV must be 16 bytes (32 hex characters)');
    }

    for (let i = 0; i < dataBytes.length; i += 16) {
      const block = dataBytes.slice(i, i + 16);
      const decrypted = decryptBlock(block, roundKeys);
      const xored = xor(decrypted, ivBytes);
      result.set(xored, i);
      ivBytes = block;
    }
  } else if (mode === 'ctr') {
    // CTR 解密与加密相同，均为与密钥流异或
    if (!options?.iv) {
      throw new Error('IV (nonce/counter) is required for CTR mode');
    }
    const counter = hexToBytes(options.iv);
    if (counter.length !== 16) {
      throw new Error('IV must be 16 bytes (32 hex characters)');
    }

    const counterBlock = new Uint8Array(counter);
    for (let i = 0; i < dataBytes.length; i += 16) {
      const keystream = encryptBlock(counterBlock, roundKeys);
      const blockSize = Math.min(16, dataBytes.length - i);
      for (let j = 0; j < blockSize; j++) {
        result[i + j] = dataBytes[i + j] ^ keystream[j];
      }
      // 按大端序递增计数器
      for (let j = 15; j >= 0; j--) {
        if (++counterBlock[j] !== 0) break;
      }
    }
  } else if (mode === 'cfb') {
    if (!options?.iv) {
      throw new Error('IV is required for CFB mode');
    }
    let shift = hexToBytes(options.iv);
    if (shift.length !== 16) {
      throw new Error('IV must be 16 bytes (32 hex characters)');
    }

    for (let i = 0; i < dataBytes.length; i += 16) {
      const keystream = encryptBlock(shift, roundKeys);
      const blockSize = Math.min(16, dataBytes.length - i);
      const cipherBlock = new Uint8Array(16);
      for (let j = 0; j < blockSize; j++) {
        cipherBlock[j] = dataBytes[i + j];
        result[i + j] = dataBytes[i + j] ^ keystream[j];
      }
      shift = cipherBlock;
    }
  } else if (mode === 'ofb') {
    // OFB 解密与加密相同，均为与密钥流异或
    if (!options?.iv) {
      throw new Error('IV is required for OFB mode');
    }
    let shift = hexToBytes(options.iv);
    if (shift.length !== 16) {
      throw new Error('IV must be 16 bytes (32 hex characters)');
    }

    for (let i = 0; i < dataBytes.length; i += 16) {
      shift = encryptBlock(shift, roundKeys);
      const blockSize = Math.min(16, dataBytes.length - i);
      for (let j = 0; j < blockSize; j++) {
        result[i + j] = dataBytes[i + j] ^ shift[j];
      }
    }
  } else if (mode === 'gcm') {
    // GCM 模式：带认证的伽罗瓦/计数器解密
    if (!options?.iv) {
      throw new Error('IV is required for GCM mode');
    }
    if (!authTag) {
      throw new Error('Authentication tag is required for GCM mode');
    }

    const ivBytes = hexToBytes(options.iv);
    if (ivBytes.length !== 12) {
      throw new Error('IV must be 12 bytes (24 hex characters) for GCM mode');
    }

    // 计算 H = E(K, 0^128)
    const h = encryptBlock(new Uint8Array(16), roundKeys);

    // 构造初始计数器块：IV || 0^31 || 1
    const j0 = new Uint8Array(16);
    j0.set(ivBytes, 0);
    j0[15] = 1;

    // 对初始计数器加密得到预计数块
    const preCounterBlock = encryptBlock(j0, roundKeys);

    // 处理附加认证数据（AAD）
    let aadBytes: Uint8Array = new Uint8Array(0);
    if (options.aad) {
      aadBytes = typeof options.aad === 'string' ? normalizeInput(options.aad) : new Uint8Array(options.aad);
    }

    // 将 AAD 和密文补齐到 16 字节供 GHASH 使用
    const aadLen = aadBytes.length;
    const cLen = dataBytes.length;
    const aadPadded = new Uint8Array(Math.ceil(aadLen / 16) * 16);
    aadPadded.set(aadBytes);
    const cPadded = new Uint8Array(Math.ceil(cLen / 16) * 16);
    cPadded.set(dataBytes);

    // 构造 GHASH 输入：AAD || C || len(AAD) || len(C)
    const ghashData = new Uint8Array(aadPadded.length + cPadded.length + 16);
    ghashData.set(aadPadded, 0);
    ghashData.set(cPadded, aadPadded.length);
<<<<<<< HEAD
    
    // 追加比特长度（64 位大端）
=======

    // Append lengths in bits (64-bit big-endian)
>>>>>>> 5f6190d7
    const view = new DataView(ghashData.buffer, ghashData.byteOffset, ghashData.byteLength);
    view.setUint32(ghashData.length - 16, Math.floor((aadLen * 8) / 0x100000000), false);
    view.setUint32(ghashData.length - 12, (aadLen * 8) >>> 0, false);
    view.setUint32(ghashData.length - 8, Math.floor((cLen * 8) / 0x100000000), false);
    view.setUint32(ghashData.length - 4, (cLen * 8) >>> 0, false);

    // 计算 GHASH
    const ghashResult = ghash(h, ghashData);

    // 计算期望的认证标签：GHASH(H, A, C) ⊕ E(K, J0)
    const expectedTag = new Uint8Array(authTag.length);
    for (let i = 0; i < authTag.length; i++) {
      expectedTag[i] = ghashResult[i] ^ preCounterBlock[i];
    }

    // 以常数时间比较方式校验认证标签
    let tagMatch = true;
    for (let i = 0; i < authTag.length; i++) {
      if (authTag[i] !== expectedTag[i]) {
        tagMatch = false;
      }
    }

    if (!tagMatch) {
      throw new Error('Authentication tag verification failed');
    }

    // 使用 CTR 模式解密密文
    const counterBlock = new Uint8Array(j0);
    incrementGCMCounter(counterBlock);

    for (let i = 0; i < dataBytes.length; i += 16) {
      const keystream = encryptBlock(counterBlock, roundKeys);
      const blockSize = Math.min(16, dataBytes.length - i);
      for (let j = 0; j < blockSize; j++) {
        result[i + j] = dataBytes[i + j] ^ keystream[j];
      }
      incrementGCMCounter(counterBlock);
    }
  } else {
    throw new Error(`Unsupported cipher mode: ${mode}`);
  }

    // 去除填充
    // 流密码模式不使用填充
  let unpadded: Uint8Array = result;
  if (!isStreamMode) {
    if (padding === 'pkcs7') {
      // 去除 PKCS#7 填充
      // 为兼容不同的 ArrayBuffer 类型进行类型断言
      unpadded = pkcs7Unpad(result) as Uint8Array;
    } else if (padding === 'zero') {
      // 去除零填充
      // 为兼容不同的 ArrayBuffer 类型进行类型断言
      unpadded = zeroUnpad(result) as Uint8Array;
    }
    // 当 padding 设为 'none' 时无需去除填充
  }

  return new TextDecoder().decode(unpadded);
}<|MERGE_RESOLUTION|>--- conflicted
+++ resolved
@@ -74,28 +74,16 @@
 function ghash(h: Uint8Array, data: Uint8Array): Uint8Array {
   const result = new Uint8Array(16);
 
-<<<<<<< HEAD
   // 逐块处理每 16 字节的数据
   for (let i = 0; i < data.length; i += 16) {
     const block = data.slice(i, i + 16);
 
     // 与上一轮结果按位异或
-=======
-  // Process data in 16-byte blocks
-  for (let i = 0; i < data.length; i += 16) {
-    const block = data.slice(i, i + 16);
-
-    // XOR with previous result
->>>>>>> 5f6190d7
     for (let j = 0; j < 16 && j < block.length; j++) {
       result[j] ^= block[j];
     }
 
-<<<<<<< HEAD
     // 伽罗瓦域乘法
-=======
-    // Galois field multiplication
->>>>>>> 5f6190d7
     result.set(gfMul(result, h));
   }
 
@@ -117,27 +105,16 @@
         }
       }
 
-<<<<<<< HEAD
       // 判断最低位是否为 1
       const lsb = v[15] & 1;
 
       // v 向右移 1 位
-=======
-      // Check if LSB is 1
-      const lsb = v[15] & 1;
-
-      // Right shift v by 1 bit
->>>>>>> 5f6190d7
       for (let k = 15; k > 0; k--) {
         v[k] = (v[k] >> 1) | ((v[k - 1] & 1) << 7);
       }
       v[0] >>= 1;
 
-<<<<<<< HEAD
       // 若最低位为 1，则与常量 R 异或
-=======
-      // If LSB was 1, XOR with R
->>>>>>> 5f6190d7
       if (lsb) {
         v[0] ^= 0xe1;
       }
@@ -252,13 +229,6 @@
 }
 
 /**
-<<<<<<< HEAD
- * PKCS#7 填充，填充值等于填充字节数
- *
- * @param data - 要填充的数据
- * @param blockSize - 块大小，通常为 16 字节
- * @returns 填充后的数据
-=======
  * PKCS7 填充
  * PKCS#7 padding - 填充值等于填充字节数
  * Padding value equals the number of padding bytes added
@@ -266,7 +236,6 @@
  * @param data - 要填充的数据 (Data to pad)
  * @param blockSize - 块大小，通常为16字节 (Block size, typically 16 bytes)
  * @returns 填充后的数据 (Padded data)
->>>>>>> 5f6190d7
  */
 function pkcs7Pad(data: Uint8Array, blockSize: number): Uint8Array {
   const padding = blockSize - (data.length % blockSize);
@@ -279,18 +248,11 @@
 }
 
 /**
-<<<<<<< HEAD
- * 去除 PKCS#7 填充
- *
- * @param data - 要去除填充的数据
- * @returns 去除填充后的数据
-=======
  * 去除 PKCS7 填充
  * Remove PKCS#7 padding
  *
  * @param data - 要去除填充的数据 (Data to unpad)
  * @returns 去除填充后的数据 (Unpadded data)
->>>>>>> 5f6190d7
  */
 function pkcs7Unpad(data: Uint8Array): Uint8Array {
   const padding = data[data.length - 1];
@@ -306,13 +268,6 @@
 }
 
 /**
-<<<<<<< HEAD
- * 零填充，将数据补齐到块大小的倍数
- *
- * @param data - 要填充的数据
- * @param blockSize - 块大小，通常为 16 字节
- * @returns 填充后的数据
-=======
  * 零填充
  * Zero padding - 用零字节填充到块大小的倍数
  * Pad with zero bytes to multiple of block size
@@ -320,7 +275,6 @@
  * @param data - 要填充的数据 (Data to pad)
  * @param blockSize - 块大小，通常为16字节 (Block size, typically 16 bytes)
  * @returns 填充后的数据 (Padded data)
->>>>>>> 5f6190d7
  */
 function zeroPad(data: Uint8Array, blockSize: number): Uint8Array {
   const padding = blockSize - (data.length % blockSize);
@@ -335,19 +289,12 @@
 }
 
 /**
-<<<<<<< HEAD
- * 去除零填充（移除尾部的零字节）
- *
- * @param data - 要去除填充的数据
- * @returns 去除填充后的数据
-=======
  * 去除零填充
  * Remove zero padding - 移除尾部的零字节
  * Remove trailing zero bytes
  *
  * @param data - 要去除填充的数据 (Data to unpad)
  * @returns 去除填充后的数据 (Unpadded data)
->>>>>>> 5f6190d7
  */
 function zeroUnpad(data: Uint8Array): Uint8Array {
   let length = data.length;
@@ -363,17 +310,6 @@
  */
 export interface SM4Options {
   /**
-<<<<<<< HEAD
-   * 加密模式
-   * - ECB：电码本模式，不需要 IV
-   * - CBC：分组链接模式，需要 IV
-   * - CTR：计数器模式，需要 IV，无需填充
-   * - CFB：密文反馈模式，需要 IV，无需填充
-   * - OFB：输出反馈模式，需要 IV，无需填充
-   * - GCM：伽罗瓦/计数器模式，需要 IV，无需填充，且提供认证能力
-   *
-   * 默认：ECB
-=======
    * 加密模式 (Cipher mode)
    * - ECB: 电码本模式，不需要IV (Electronic Codebook, no IV required)
    * - CBC: 分组链接模式，需要IV (Cipher Block Chaining, IV required)
@@ -383,21 +319,10 @@
    * - GCM: 伽罗瓦/计数器模式，需要IV，无需填充，提供认证 (Galois/Counter Mode, IV required, no padding, provides authentication)
    *
    * 默认: ECB (Default: ECB)
->>>>>>> 5f6190d7
    */
   mode?: CipherModeType;
 
   /**
-<<<<<<< HEAD
-   * 填充模式
-   * - PKCS7：PKCS#7 填充，填充值即填充字节数（Java 环境常称为 PKCS5）
-   * - NONE：无填充，数据长度必须是块大小的整数倍
-   * - ZERO：零填充，使用字节 0x00 补齐
-   *
-   * 注意：流模式（CTR/CFB/OFB/GCM）不进行填充
-   *
-   * 默认：PKCS7
-=======
    * 填充模式 (Padding mode)
    * - PKCS7: PKCS#7 填充，填充值为填充字节数 (PKCS#7 padding, padding value equals padding length)
    *   注意：JavaScript 中的 PKCS7 等同于 Java 中的 PKCS5（PKCS5 是 PKCS7 针对 8 字节块的特例）
@@ -409,7 +334,6 @@
    * Note: Stream cipher modes (CTR/CFB/OFB/GCM) don't use padding
    *
    * 默认: PKCS7 (Default: PKCS7)
->>>>>>> 5f6190d7
    */
   padding?: PaddingModeType;
 
@@ -432,19 +356,11 @@
   tagLength?: number;
 
   /**
-<<<<<<< HEAD
-   * 输出格式
-   * - hex：十六进制字符串（默认值，向后兼容）
-   * - base64：Base64 编码字符串
-   *
-   * 默认：hex
-=======
    * 输出格式 (Output format)
    * - hex: 十六进制字符串（默认，保持向后兼容）(Hex string, default for backward compatibility)
    * - base64: Base64 编码字符串 (Base64 encoded string)
    *
    * 默认: hex (Default: hex)
->>>>>>> 5f6190d7
    */
   outputFormat?: OutputFormatType;
 }
@@ -465,27 +381,6 @@
 }
 
 /**
-<<<<<<< HEAD
- * 使用 SM4 执行对称加密
- *
- * 支持的模式：
- * - ECB：电码本模式（不推荐用于生产）
- * - CBC：分组链接模式，需要 IV
- * - CTR：计数器模式，视作流模式，需要 IV
- * - CFB：密文反馈模式，流模式，需要 IV
- * - OFB：输出反馈模式，流模式，需要 IV
- * - GCM：伽罗瓦/计数器模式，提供认证能力，需要 IV
- *
- * 支持的填充模式：
- * - PKCS7：默认填充方案
- * - NONE：无填充，数据长度必须是 16 字节的整数倍
- * - ZERO：零填充
- *
- * @param key - 加密密钥（32 个十六进制字符 = 16 字节）
- * @param data - 待加密的数据（字符串或 Uint8Array）
- * @param options - 加密选项（模式、填充、IV 等）
- * @returns 小写十六进制字符串；在 GCM 模式下返回包含密文与标签的对象
-=======
  * 使用 SM4 加密数据
  * Encrypt data using SM4 block cipher
  *
@@ -510,7 +405,6 @@
  *                  Encryption options (mode, padding, IV)
  * @returns 小写十六进制字符串形式的加密数据，或GCM模式下返回包含密文和标签的对象
  *          Encrypted data as lowercase hex string, or object with ciphertext and tag for GCM mode
->>>>>>> 5f6190d7
  *
  * @example
  * // ECB 模式
@@ -535,20 +429,12 @@
   }
 
   let dataBytes = normalizeInput(data);
-<<<<<<< HEAD
-  
-  // 流密码模式（CTR、CFB、OFB、GCM）无需填充
-  const isStreamMode = mode === 'ctr' || mode === 'cfb' || mode === 'ofb' || mode === 'gcm';
-  
-  // 应用填充
-=======
 
   // Stream cipher modes (CTR, CFB, OFB, GCM) don't require padding
   // 流密码模式（CTR、CFB、OFB、GCM）不需要填充
   const isStreamMode = mode === 'ctr' || mode === 'cfb' || mode === 'ofb' || mode === 'gcm';
 
   // 应用填充 (Apply padding)
->>>>>>> 5f6190d7
   if (!isStreamMode) {
     if (padding === 'pkcs7') {
       // PKCS#7 填充
@@ -705,13 +591,8 @@
     const ghashData = new Uint8Array(aadPadded.length + cPadded.length + 16);
     ghashData.set(aadPadded, 0);
     ghashData.set(cPadded, aadPadded.length);
-<<<<<<< HEAD
     
     // 追加比特长度（64 位大端）
-=======
-
-    // Append lengths in bits (64-bit big-endian)
->>>>>>> 5f6190d7
     const view = new DataView(ghashData.buffer, ghashData.byteOffset, ghashData.byteLength);
     view.setUint32(ghashData.length - 16, Math.floor((aadLen * 8) / 0x100000000), false);
     view.setUint32(ghashData.length - 12, (aadLen * 8) >>> 0, false);
@@ -816,13 +697,8 @@
   }
 
   const dataBytes = decodeInput(ciphertextStr);
-<<<<<<< HEAD
   
   // 流模式下的数据长度不必是块大小的整数倍
-=======
-
-  // Stream cipher modes don't require data to be a multiple of block size
->>>>>>> 5f6190d7
   const isStreamMode = mode === 'ctr' || mode === 'cfb' || mode === 'ofb' || mode === 'gcm';
   if (!isStreamMode && dataBytes.length % 16 !== 0) {
     throw new Error('Encrypted data length must be multiple of 16 bytes');
@@ -954,13 +830,8 @@
     const ghashData = new Uint8Array(aadPadded.length + cPadded.length + 16);
     ghashData.set(aadPadded, 0);
     ghashData.set(cPadded, aadPadded.length);
-<<<<<<< HEAD
     
     // 追加比特长度（64 位大端）
-=======
-
-    // Append lengths in bits (64-bit big-endian)
->>>>>>> 5f6190d7
     const view = new DataView(ghashData.buffer, ghashData.byteOffset, ghashData.byteLength);
     view.setUint32(ghashData.length - 16, Math.floor((aadLen * 8) / 0x100000000), false);
     view.setUint32(ghashData.length - 12, (aadLen * 8) >>> 0, false);
