/**
 * ZUC 流密码算法实现
 *
 * 参考标准：
 * - GM/T 0001-2012: ZUC-128 流密码算法
 * - GM/T 0001.1-2023: ZUC-256 流密码算法
 * - 3GPP TS 35.221: EEA3 和 EIA3 规范（基于 ZUC 的 LTE 加密与完整性算法）
 * - 官方网站：http://www.oscca.gov.cn/
 *
 * ZUC（祖冲之算法）是中国国家密码管理局发布的流密码算法，
 * 用于 4G LTE 移动通信网络的加密和完整性保护。
 *
 * 算法特点：
 * - ZUC-128: 128 位密钥和 128 位初始向量
 * - ZUC-256: 256 位密钥和 184 位初始向量（GM/T 0001.1-2023）
 * - 输出：32 位字流
 * - 应用：EEA3（加密）和 EIA3（完整性）算法
 */

import { ZUCState, generateKeystream, process } from './core';
import { hexToBytes, bytesToHex, bytesToBase64, stringToBytes, autoDecodeString } from '../../core/utils';
import { OutputFormat, type OutputFormatType } from '../../types/constants';

/**
 * ZUC 加密选项
 */
export interface ZUCOptions {
  /**
<<<<<<< HEAD
   * 输出格式
   * - hex：十六进制字符串（默认，保持向后兼容）
   * - base64：Base64 编码字符串
   *
   * 默认：hex
=======
   * 输出格式 (Output format)
   * - hex: 十六进制字符串（默认，保持向后兼容）(Hex string, default for backward compatibility)
   * - base64: Base64 编码字符串 (Base64 encoded string)
   *
   * 默认: hex (Default: hex)
>>>>>>> 5f6190d7
   */
  outputFormat?: OutputFormatType;
}

/**
 * 使用 ZUC-128 流密码加密数据
<<<<<<< HEAD
 * @param key - 128 位密钥（16 字节或 32 个十六进制字符）
 * @param iv - 128 位初始向量（16 字节或 32 个十六进制字符）
 * @param plaintext - 待加密的数据（字符串或 Uint8Array）
 * @param options - 加密选项
 * @returns 默认返回十六进制字符串；若指定 Base64 则返回 Base64 字符串
=======
 * @param key 128-bit key (16 bytes or 32 hex chars) / 128 位密钥
 * @param iv 128-bit IV (16 bytes or 32 hex chars) / 128 位初始向量
 * @param plaintext Data to encrypt (string or Uint8Array) / 要加密的数据
 * @param options Encryption options / 加密选项
 * @returns Encrypted data (default hex string) / 加密后的数据（默认十六进制字符串）
>>>>>>> 5f6190d7
 *
 * @example
 * // 默认 hex 格式（向后兼容）
 * const encrypted = encrypt(key, iv, 'data');
 *
 * @example
 * // Base64 格式
 * const encrypted = encrypt(key, iv, 'data', { outputFormat: OutputFormat.BASE64 });
 */
export function encrypt(
  key: string | Uint8Array,
  iv: string | Uint8Array,
  plaintext: string | Uint8Array,
  options?: ZUCOptions
): string {
  const resultHex = process(key, iv, plaintext);
  const outputFormat = options?.outputFormat || OutputFormat.HEX;

  if (outputFormat === OutputFormat.BASE64) {
    const resultBytes = hexToBytes(resultHex);
    return bytesToBase64(resultBytes);
  }

  return resultHex;
}

/**
 * 使用 ZUC-128 流密码解密数据
<<<<<<< HEAD
 * @param key - 128 位密钥（16 字节或 32 个十六进制字符）
 * @param iv - 128 位初始向量（16 字节或 32 个十六进制字符）
 * @param ciphertext - 十六进制或 Base64 编码的密文（自动识别）
 * @returns 解密后的字符串
=======
 * @param key 128-bit key (16 bytes or 32 hex chars) / 128 位密钥
 * @param iv 128-bit IV (16 bytes or 32 hex chars) / 128 位初始向量
 * @param ciphertext Encrypted data (hex or base64 string, auto-detected) / 加密的数据（十六进制或 base64，自动检测）
 * @returns Decrypted data as string / 解密后的数据
>>>>>>> 5f6190d7
 *
 * @example
 * // 自动检测输入格式
 * const decrypted = decrypt(key, iv, encrypted);
 */
export function decrypt(
  key: string | Uint8Array,
  iv: string | Uint8Array,
  ciphertext: string
): string {
  // 自动检测输入格式（hex 或 base64）
  const ciphertextBytes = autoDecodeString(ciphertext);
  const resultHex = process(key, iv, ciphertextBytes);
  const resultBytes = hexToBytes(resultHex);
  return new TextDecoder().decode(resultBytes);
}

/**
 * 生成 ZUC-128 密钥流
 * @param key - 128 位密钥（16 字节或 32 个十六进制字符）
 * @param iv - 128 位初始向量（16 字节或 32 个十六进制字符）
 * @param length - 需要生成的 32 位字数量
 * @returns 十六进制字符串形式的密钥流
 */
export function getKeystream(
  key: string | Uint8Array,
  iv: string | Uint8Array,
  length: number
): string {
  const keystream = generateKeystream(key, iv, length);
  // 预先分配精确长度的缓冲区
  const bytes = new Uint8Array(length * 4);

<<<<<<< HEAD
  // 更高效地处理 32 位字
=======
  // Optimized: Process words more efficiently
>>>>>>> 5f6190d7
  for (let i = 0; i < length; i++) {
    const word = keystream[i];
    const offset = i * 4;
    bytes[offset] = (word >>> 24) & 0xFF;
    bytes[offset + 1] = (word >>> 16) & 0xFF;
    bytes[offset + 2] = (word >>> 8) & 0xFF;
    bytes[offset + 3] = word & 0xFF;
  }

  return bytesToHex(bytes);
}

/**
 * 生成 EEA3 密钥流（用于 LTE 加密）
 * 优化：单次分配 IV 缓冲区
 * @param key - 128 位保密密钥
 * @param count - 32 位计数值
 * @param bearer - 5 位承载标识
 * @param direction - 1 位方向标志（0 表示上行，1 表示下行）
 * @param length - 需要生成的密钥流比特长度
 * @returns EEA3 密钥流
 */
export function eea3(
  key: string | Uint8Array,
  count: number,
  bearer: number,
  direction: number,
  length: number
): string {
  // 按照 EEA3 规范构造 IV，使用单次缓冲区分配
  const iv = new Uint8Array(16);
  iv[0] = (count >>> 24) & 0xFF;
  iv[1] = (count >>> 16) & 0xFF;
  iv[2] = (count >>> 8) & 0xFF;
  iv[3] = count & 0xFF;
  iv[4] = ((bearer << 3) | (direction << 2)) & 0xFF;
  // iv[5-15] 默认即为 0

  // 生成密钥流
  const numWords = Math.ceil(length / 32);
  return getKeystream(key, iv, numWords);
}

/**
 * 生成 EIA3 完整性标签（用于 LTE 认证）
 * @param key - 128 位完整性密钥
 * @param count - 32 位计数值
 * @param bearer - 5 位承载标识
 * @param direction - 1 位方向标志（0 表示上行，1 表示下行）
 * @param message - 待认证的消息
 * @returns 32 位 MAC-I（十六进制字符串）
 */
export function eia3(
  key: string | Uint8Array,
  count: number,
  bearer: number,
  direction: number,
  message: string | Uint8Array
): string {
  const messageBytes = typeof message === 'string' ? stringToBytes(message) : message;
  const bitLength = messageBytes.length * 8;

  // 按照 EIA3 规范构造 IV，使用单次缓冲区分配
  const iv = new Uint8Array(16);
  const countAndBearer = [
    (count >>> 24) & 0xFF,
    (count >>> 16) & 0xFF,
    (count >>> 8) & 0xFF,
    count & 0xFF,
    (((bearer & 0x1F) << 3) | ((direction & 0x1) << 2)) & 0xFF
  ];

  iv[0] = countAndBearer[0];
  iv[1] = countAndBearer[1];
  iv[2] = countAndBearer[2];
  iv[3] = countAndBearer[3];
  iv[4] = countAndBearer[4];
  // iv[5-7] 默认即为 0
  iv[8] = countAndBearer[0];
  iv[9] = countAndBearer[1];
  iv[10] = countAndBearer[2];
  iv[11] = countAndBearer[3];
  iv[12] = countAndBearer[4];
  // iv[13-15] 默认即为 0

  // 生成密钥流
  const numWords = Math.ceil((bitLength + 64) / 32);
  const keystream = generateKeystream(key, iv, numWords);

  // 计算 MAC，采用更高效的异或运算方式
  let t = 0;
  const l = bitLength;

  // 遍历消息字节
  for (let i = 0; i < messageBytes.length; i++) {
    const wordIndex = Math.floor((i * 8) / 32);
    const shift = 24 - ((i * 8) % 32);
    const keyByte = (keystream[wordIndex] >>> shift) & 0xFF;
    t ^= messageBytes[i] ^ keyByte;
  }

  // 处理长度比特
  const bitSet = getBitFromKeystream(keystream, bitLength);
  if (bitSet) {
    t ^= l >>> 0;
  }

  // 最终与密钥流进行一次异或
  const finalZ = keystream[Math.floor(bitLength / 32)];
  const mac = (t ^ finalZ) >>> 0;

  // 以 8 个十六进制字符（32 位）返回结果
  return (mac >>> 0).toString(16).padStart(8, '0');
}

/**
 * 从密钥流中获取指定比特的辅助函数
 */
function getBitFromKeystream(keystream: Uint32Array, bitPosition: number): boolean {
  const wordIndex = Math.floor(bitPosition / 32);
  const bitIndex = 31 - (bitPosition % 32);
  return ((keystream[wordIndex] >>> bitIndex) & 1) === 1;
}

// 导出底层组件以供高级场景使用
export { ZUCState, generateKeystream };

// 导出面向对象封装的 ZUC 类
export { ZUC } from './class';<|MERGE_RESOLUTION|>--- conflicted
+++ resolved
@@ -26,38 +26,22 @@
  */
 export interface ZUCOptions {
   /**
-<<<<<<< HEAD
-   * 输出格式
-   * - hex：十六进制字符串（默认，保持向后兼容）
-   * - base64：Base64 编码字符串
-   *
-   * 默认：hex
-=======
    * 输出格式 (Output format)
    * - hex: 十六进制字符串（默认，保持向后兼容）(Hex string, default for backward compatibility)
    * - base64: Base64 编码字符串 (Base64 encoded string)
    *
    * 默认: hex (Default: hex)
->>>>>>> 5f6190d7
    */
   outputFormat?: OutputFormatType;
 }
 
 /**
  * 使用 ZUC-128 流密码加密数据
-<<<<<<< HEAD
- * @param key - 128 位密钥（16 字节或 32 个十六进制字符）
- * @param iv - 128 位初始向量（16 字节或 32 个十六进制字符）
- * @param plaintext - 待加密的数据（字符串或 Uint8Array）
- * @param options - 加密选项
- * @returns 默认返回十六进制字符串；若指定 Base64 则返回 Base64 字符串
-=======
  * @param key 128-bit key (16 bytes or 32 hex chars) / 128 位密钥
  * @param iv 128-bit IV (16 bytes or 32 hex chars) / 128 位初始向量
  * @param plaintext Data to encrypt (string or Uint8Array) / 要加密的数据
  * @param options Encryption options / 加密选项
  * @returns Encrypted data (default hex string) / 加密后的数据（默认十六进制字符串）
->>>>>>> 5f6190d7
  *
  * @example
  * // 默认 hex 格式（向后兼容）
@@ -86,17 +70,10 @@
 
 /**
  * 使用 ZUC-128 流密码解密数据
-<<<<<<< HEAD
- * @param key - 128 位密钥（16 字节或 32 个十六进制字符）
- * @param iv - 128 位初始向量（16 字节或 32 个十六进制字符）
- * @param ciphertext - 十六进制或 Base64 编码的密文（自动识别）
- * @returns 解密后的字符串
-=======
  * @param key 128-bit key (16 bytes or 32 hex chars) / 128 位密钥
  * @param iv 128-bit IV (16 bytes or 32 hex chars) / 128 位初始向量
  * @param ciphertext Encrypted data (hex or base64 string, auto-detected) / 加密的数据（十六进制或 base64，自动检测）
  * @returns Decrypted data as string / 解密后的数据
->>>>>>> 5f6190d7
  *
  * @example
  * // 自动检测输入格式
@@ -130,11 +107,7 @@
   // 预先分配精确长度的缓冲区
   const bytes = new Uint8Array(length * 4);
 
-<<<<<<< HEAD
   // 更高效地处理 32 位字
-=======
-  // Optimized: Process words more efficiently
->>>>>>> 5f6190d7
   for (let i = 0; i < length; i++) {
     const word = keystream[i];
     const offset = i * 4;
